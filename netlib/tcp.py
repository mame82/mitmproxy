from __future__ import (absolute_import, print_function, division)
import os
import select
import socket
import sys
import threading
import time
import traceback

import certifi
import OpenSSL
from OpenSSL import SSL

from . import certutils


EINTR = 4

SSLv2_METHOD = SSL.SSLv2_METHOD
SSLv3_METHOD = SSL.SSLv3_METHOD
SSLv23_METHOD = SSL.SSLv23_METHOD
TLSv1_METHOD = SSL.TLSv1_METHOD
TLSv1_1_METHOD = SSL.TLSv1_1_METHOD
TLSv1_2_METHOD = SSL.TLSv1_2_METHOD


SSL_DEFAULT_OPTIONS = (
    SSL.OP_NO_SSLv2 |
    SSL.OP_NO_SSLv3 |
    SSL.OP_CIPHER_SERVER_PREFERENCE
)

if hasattr(SSL, "OP_NO_COMPRESSION"):
    SSL_DEFAULT_OPTIONS |= SSL.OP_NO_COMPRESSION


class NetLibError(Exception):
    pass


class NetLibDisconnect(NetLibError):
    pass


class NetLibIncomplete(NetLibError):
    pass


class NetLibTimeout(NetLibError):
    pass


class NetLibSSLError(NetLibError):
    pass


class SSLKeyLogger(object):

    def __init__(self, filename):
        self.filename = filename
        self.f = None
        self.lock = threading.Lock()

    # required for functools.wraps, which pyOpenSSL uses.
    __name__ = "SSLKeyLogger"

    def __call__(self, connection, where, ret):
        if where == SSL.SSL_CB_HANDSHAKE_DONE and ret == 1:
            with self.lock:
                if not self.f:
                    d = os.path.dirname(self.filename)
                    if not os.path.isdir(d):
                        os.makedirs(d)
                    self.f = open(self.filename, "ab")
                    self.f.write("\r\n")
                client_random = connection.client_random().encode("hex")
                masterkey = connection.master_key().encode("hex")
                self.f.write(
                    "CLIENT_RANDOM {} {}\r\n".format(
                        client_random,
                        masterkey))
                self.f.flush()

    def close(self):
        with self.lock:
            if self.f:
                self.f.close()

    @staticmethod
    def create_logfun(filename):
        if filename:
            return SSLKeyLogger(filename)
        return False

log_ssl_key = SSLKeyLogger.create_logfun(
    os.getenv("MITMPROXY_SSLKEYLOGFILE") or os.getenv("SSLKEYLOGFILE"))


class _FileLike(object):
    BLOCKSIZE = 1024 * 32

    def __init__(self, o):
        self.o = o
        self._log = None
        self.first_byte_timestamp = None

    def set_descriptor(self, o):
        self.o = o

    def __getattr__(self, attr):
        return getattr(self.o, attr)

    def start_log(self):
        """
            Starts or resets the log.

            This will store all bytes read or written.
        """
        self._log = []

    def stop_log(self):
        """
            Stops the log.
        """
        self._log = None

    def is_logging(self):
        return self._log is not None

    def get_log(self):
        """
            Returns the log as a string.
        """
        if not self.is_logging():
            raise ValueError("Not logging!")
        return "".join(self._log)

    def add_log(self, v):
        if self.is_logging():
            self._log.append(v)

    def reset_timestamps(self):
        self.first_byte_timestamp = None


class Writer(_FileLike):

    def flush(self):
        """
            May raise NetLibDisconnect
        """
        if hasattr(self.o, "flush"):
            try:
                self.o.flush()
            except (socket.error, IOError) as v:
                raise NetLibDisconnect(str(v))

    def write(self, v):
        """
            May raise NetLibDisconnect
        """
        if v:
            self.first_byte_timestamp = self.first_byte_timestamp or time.time()
            try:
                if hasattr(self.o, "sendall"):
                    self.add_log(v)
                    return self.o.sendall(v)
                else:
                    r = self.o.write(v)
                    self.add_log(v[:r])
                    return r
            except (SSL.Error, socket.error) as e:
                raise NetLibDisconnect(str(e))


class Reader(_FileLike):

    def read(self, length):
        """
            If length is -1, we read until connection closes.
        """
        result = ''
        start = time.time()
        while length == -1 or length > 0:
            if length == -1 or length > self.BLOCKSIZE:
                rlen = self.BLOCKSIZE
            else:
                rlen = length
            try:
                data = self.o.read(rlen)
            except SSL.ZeroReturnError:
                break
            except SSL.WantReadError:
                if (time.time() - start) < self.o.gettimeout():
                    time.sleep(0.1)
                    continue
                else:
                    raise NetLibTimeout
            except socket.timeout:
                raise NetLibTimeout
            except socket.error:
                raise NetLibDisconnect
            except SSL.SysCallError as e:
                if e.args == (-1, 'Unexpected EOF'):
                    break
                raise NetLibSSLError(e.message)
            except SSL.Error as e:
                raise NetLibSSLError(e.message)
            self.first_byte_timestamp = self.first_byte_timestamp or time.time()
            if not data:
                break
            result += data
            if length != -1:
                length -= len(data)
        self.add_log(result)
        return result

    def readline(self, size=None):
        result = ''
        bytes_read = 0
        while True:
            if size is not None and bytes_read >= size:
                break
            ch = self.read(1)
            bytes_read += 1
            if not ch:
                break
            else:
                result += ch
                if ch == '\n':
                    break
        return result

    def safe_read(self, length):
        """
            Like .read, but is guaranteed to either return length bytes, or
            raise an exception.
        """
        result = self.read(length)
        if length != -1 and len(result) != length:
            if not result:
                raise NetLibDisconnect()
            else:
                raise NetLibIncomplete(
                    "Expected %s bytes, got %s" % (length, len(result))
                )
        return result


class Address(object):

    """
        This class wraps an IPv4/IPv6 tuple to provide named attributes and
        ipv6 information.
    """

    def __init__(self, address, use_ipv6=False):
        self.address = tuple(address)
        self.use_ipv6 = use_ipv6

    @classmethod
    def wrap(cls, t):
        if isinstance(t, cls):
            return t
        else:
            return cls(t)

    def __call__(self):
        return self.address

    @property
    def host(self):
        return self.address[0]

    @property
    def port(self):
        return self.address[1]

    @property
    def use_ipv6(self):
        return self.family == socket.AF_INET6

    @use_ipv6.setter
    def use_ipv6(self, b):
        self.family = socket.AF_INET6 if b else socket.AF_INET

    def __repr__(self):
        return "{}:{}".format(self.host, self.port)

    def __str__(self):
        return str(self.address)

    def __eq__(self, other):
        other = Address.wrap(other)
        return (self.address, self.family) == (other.address, other.family)

    def __ne__(self, other):
        return not self.__eq__(other)


def close_socket(sock):
    """
    Does a hard close of a socket, without emitting a RST.
    """
    try:
        # We already indicate that we close our end.
        # may raise "Transport endpoint is not connected" on Linux
        sock.shutdown(socket.SHUT_WR)

        # Section 4.2.2.13 of RFC 1122 tells us that a close() with any pending
        # readable data could lead to an immediate RST being sent (which is the
        # case on Windows).
        # http://ia600609.us.archive.org/22/items/TheUltimateSo_lingerPageOrWhyIsMyTcpNotReliable/the-ultimate-so_linger-page-or-why-is-my-tcp-not-reliable.html
        #
        # This in turn results in the following issue: If we send an error page
        # to the client and then close the socket, the RST may be received by
        # the client before the error page and the users sees a connection
        # error rather than the error page. Thus, we try to empty the read
        # buffer on Windows first. (see
        # https://github.com/mitmproxy/mitmproxy/issues/527#issuecomment-93782988)
        #

        if os.name == "nt":  # pragma: no cover
            # We cannot rely on the shutdown()-followed-by-read()-eof technique
            # proposed by the page above: Some remote machines just don't send
            # a TCP FIN, which would leave us in the unfortunate situation that
            # recv() would block infinitely. As a workaround, we set a timeout
            # here even if we are in blocking mode.
            sock.settimeout(sock.gettimeout() or 20)

            # limit at a megabyte so that we don't read infinitely
            for _ in xrange(1024 ** 3 // 4096):
                # may raise a timeout/disconnect exception.
                if not sock.recv(4096):
                    break

        # Now we can close the other half as well.
        sock.shutdown(socket.SHUT_RD)

    except socket.error:
        pass

    sock.close()


class _Connection(object):

    def get_current_cipher(self):
        if not self.ssl_established:
            return None

        name = self.connection.get_cipher_name()
        bits = self.connection.get_cipher_bits()
        version = self.connection.get_cipher_version()
        return name, bits, version

    def finish(self):
        self.finished = True
        # If we have an SSL connection, wfile.close == connection.close
        # (We call _FileLike.set_descriptor(conn))
        # Closing the socket is not our task, therefore we don't call close
        # then.
        if not isinstance(self.connection, SSL.Connection):
            if not getattr(self.wfile, "closed", False):
                try:
                    self.wfile.flush()
                    self.wfile.close()
                except NetLibDisconnect:
                    pass

            self.rfile.close()
        else:
            try:
                self.connection.shutdown()
            except SSL.Error:
                pass

    def _create_ssl_context(self,
                            method=SSLv23_METHOD,
<<<<<<< HEAD
                            options=SSL_DEFAULT_OPTIONS,
                            verify_options=SSL.VERIFY_NONE,
                            ca_path=None,
=======
                            options=(OP_NO_SSLv2 | OP_NO_SSLv3),
                            verify_options=VERIFY_NONE,
                            ca_path=certifi.where(),
>>>>>>> c9c93af4
                            ca_pemfile=None,
                            cipher_list=None,
                            alpn_protos=None,
                            alpn_select=None,
                            ):
        """
        Creates an SSL Context.

        :param method: One of SSLv2_METHOD, SSLv3_METHOD, SSLv23_METHOD, TLSv1_METHOD, TLSv1_1_METHOD, or TLSv1_2_METHOD
        :param options: A bit field consisting of OpenSSL.SSL.OP_* values
        :param verify_options: A bit field consisting of OpenSSL.SSL.VERIFY_* values
        :param ca_path: Path to a directory of trusted CA certificates prepared using the c_rehash tool
        :param ca_pemfile: Path to a PEM formatted trusted CA certificate
        :param cipher_list: A textual OpenSSL cipher list, see https://www.openssl.org/docs/apps/ciphers.html
        :rtype : SSL.Context
        """
        context = SSL.Context(method)
        # Options (NO_SSLv2/3)
        if options is not None:
            context.set_options(options)

        # Verify Options (NONE/PEER/PEER|FAIL_IF_... and trusted CAs)
        if verify_options is not None and verify_options is not SSL.VERIFY_NONE:
            def verify_cert(conn, cert, errno, err_depth, is_cert_verified):
                if is_cert_verified:
                    return True
                raise NetLibError(
                    "Upstream certificate validation failed at depth: %s with error number: %s" %
                    (err_depth, errno))

            context.set_verify(verify_options, verify_cert)
            context.load_verify_locations(ca_pemfile, ca_path)

        # Workaround for
        # https://github.com/pyca/pyopenssl/issues/190
        # https://github.com/mitmproxy/mitmproxy/issues/472
        # Options already set before are not cleared.
        context.set_mode(SSL._lib.SSL_MODE_AUTO_RETRY)

        # Cipher List
        if cipher_list:
            try:
                context.set_cipher_list(cipher_list)

                # TODO: maybe change this to with newer pyOpenSSL APIs
                context.set_tmp_ecdh(OpenSSL.crypto.get_elliptic_curve('prime256v1'))
            except SSL.Error as v:
                raise NetLibError("SSL cipher specification error: %s" % str(v))

        # SSLKEYLOGFILE
        if log_ssl_key:
            context.set_info_callback(log_ssl_key)

        if OpenSSL._util.lib.Cryptography_HAS_ALPN:
            if alpn_protos is not None:
                # advertise application layer protocols
                context.set_alpn_protos(alpn_protos)
            elif alpn_select is not None:
                # select application layer protocol
                def alpn_select_callback(conn, options):
                    if alpn_select in options:
                        return bytes(alpn_select)
                    else:  # pragma no cover
                        return options[0]
                context.set_alpn_select_callback(alpn_select_callback)

        return context


class TCPClient(_Connection):
    rbufsize = -1
    wbufsize = -1

    def close(self):
        # Make sure to close the real socket, not the SSL proxy.
        # OpenSSL is really good at screwing up, i.e. when trying to recv from a failed connection,
        # it tries to renegotiate...
        if isinstance(self.connection, SSL.Connection):
            close_socket(self.connection._socket)
        else:
            close_socket(self.connection)

    def __init__(self, address, source_address=None):
        self.address = Address.wrap(address)
        self.source_address = Address.wrap(
            source_address) if source_address else None
        self.connection, self.rfile, self.wfile = None, None, None
        self.cert = None
        self.ssl_established = False
        self.sni = None

    def create_ssl_context(self, cert=None, alpn_protos=None, **sslctx_kwargs):
        context = self._create_ssl_context(
            alpn_protos=alpn_protos,
            **sslctx_kwargs)
        # Client Certs
        if cert:
            try:
                context.use_privatekey_file(cert)
                context.use_certificate_file(cert)
            except SSL.Error as v:
                raise NetLibError("SSL client certificate error: %s" % str(v))
        return context

    def convert_to_ssl(self, sni=None, alpn_protos=None, **sslctx_kwargs):
        """
            cert: Path to a file containing both client cert and private key.

            options: A bit field consisting of OpenSSL.SSL.OP_* values
            verify_options: A bit field consisting of OpenSSL.SSL.VERIFY_* values
            ca_path: Path to a directory of trusted CA certificates prepared using the c_rehash tool
            ca_pemfile: Path to a PEM formatted trusted CA certificate
        """
        context = self.create_ssl_context(
            alpn_protos=alpn_protos,
            **sslctx_kwargs)
        self.connection = SSL.Connection(context, self.connection)
        if sni:
            self.sni = sni
            self.connection.set_tlsext_host_name(sni)
        self.connection.set_connect_state()
        try:
            self.connection.do_handshake()
        except SSL.Error as v:
            raise NetLibError("SSL handshake error: %s" % repr(v))
        self.ssl_established = True
        self.cert = certutils.SSLCert(self.connection.get_peer_certificate())
        self.rfile.set_descriptor(self.connection)
        self.wfile.set_descriptor(self.connection)

    def connect(self):
        try:
            connection = socket.socket(self.address.family, socket.SOCK_STREAM)
            if self.source_address:
                connection.bind(self.source_address())
            connection.connect(self.address())
            if not self.source_address:
                self.source_address = Address(connection.getsockname())
            self.rfile = Reader(connection.makefile('rb', self.rbufsize))
            self.wfile = Writer(connection.makefile('wb', self.wbufsize))
        except (socket.error, IOError) as err:
            raise NetLibError(
                'Error connecting to "%s": %s' %
                (self.address.host, err))
        self.connection = connection

    def settimeout(self, n):
        self.connection.settimeout(n)

    def gettimeout(self):
        return self.connection.gettimeout()

    def get_alpn_proto_negotiated(self):
        if OpenSSL._util.lib.Cryptography_HAS_ALPN and self.ssl_established:
            return self.connection.get_alpn_proto_negotiated()
        else:
            return ""


class BaseHandler(_Connection):

    """
        The instantiator is expected to call the handle() and finish() methods.

    """
    rbufsize = -1
    wbufsize = -1

    def __init__(self, connection, address, server):
        self.connection = connection
        self.address = Address.wrap(address)
        self.server = server
        self.rfile = Reader(self.connection.makefile('rb', self.rbufsize))
        self.wfile = Writer(self.connection.makefile('wb', self.wbufsize))

        self.finished = False
        self.ssl_established = False
        self.clientcert = None

    def create_ssl_context(self,
                           cert, key,
                           handle_sni=None,
                           request_client_cert=None,
                           chain_file=None,
                           dhparams=None,
                           **sslctx_kwargs):
        """
            cert: A certutils.SSLCert object.

            handle_sni: SNI handler, should take a connection object. Server
            name can be retrieved like this:

                    connection.get_servername()

            And you can specify the connection keys as follows:

                    new_context = Context(TLSv1_METHOD)
                    new_context.use_privatekey(key)
                    new_context.use_certificate(cert)
                    connection.set_context(new_context)

            The request_client_cert argument requires some explanation. We're
            supposed to be able to do this with no negative effects - if the
            client has no cert to present, we're notified and proceed as usual.
            Unfortunately, Android seems to have a bug (tested on 4.2.2) - when
            an Android client is asked to present a certificate it does not
            have, it hangs up, which is frankly bogus. Some time down the track
            we may be able to make the proper behaviour the default again, but
            until then we're conservative.
        """

        context = self._create_ssl_context(**sslctx_kwargs)

        context.use_privatekey(key)
        context.use_certificate(cert.x509)

        if handle_sni:
            # SNI callback happens during do_handshake()
            context.set_tlsext_servername_callback(handle_sni)

        if request_client_cert:
            def save_cert(conn, cert, errno, depth, preverify_ok):
                self.clientcert = certutils.SSLCert(cert)
                # Return true to prevent cert verification error
                return True
            context.set_verify(SSL.VERIFY_PEER, save_cert)

        # Cert Verify
        if chain_file:
            context.load_verify_locations(chain_file)

        if dhparams:
            SSL._lib.SSL_CTX_set_tmp_dh(context._context, dhparams)

        return context

    def convert_to_ssl(self, cert, key, **sslctx_kwargs):
        """
        Convert connection to SSL.
        For a list of parameters, see BaseHandler._create_ssl_context(...)
        """

        context = self.create_ssl_context(
            cert,
            key,
            **sslctx_kwargs)
        self.connection = SSL.Connection(context, self.connection)
        self.connection.set_accept_state()
        try:
            self.connection.do_handshake()
        except SSL.Error as v:
            raise NetLibError("SSL handshake error: %s" % repr(v))
        self.ssl_established = True
        self.rfile.set_descriptor(self.connection)
        self.wfile.set_descriptor(self.connection)

    def handle(self):  # pragma: no cover
        raise NotImplementedError

    def settimeout(self, n):
        self.connection.settimeout(n)

    def get_alpn_proto_negotiated(self):
        if OpenSSL._util.lib.Cryptography_HAS_ALPN and self.ssl_established:
            return self.connection.get_alpn_proto_negotiated()
        else:
            return ""


class TCPServer(object):
    request_queue_size = 20

    def __init__(self, address):
        self.address = Address.wrap(address)
        self.__is_shut_down = threading.Event()
        self.__shutdown_request = False
        self.socket = socket.socket(self.address.family, socket.SOCK_STREAM)
        self.socket.setsockopt(socket.SOL_SOCKET, socket.SO_REUSEADDR, 1)
        self.socket.bind(self.address())
        self.address = Address.wrap(self.socket.getsockname())
        self.socket.listen(self.request_queue_size)

    def connection_thread(self, connection, client_address):
        client_address = Address(client_address)
        try:
            self.handle_client_connection(connection, client_address)
        except:
            self.handle_error(connection, client_address)
        finally:
            close_socket(connection)

    def serve_forever(self, poll_interval=0.1):
        self.__is_shut_down.clear()
        try:
            while not self.__shutdown_request:
                try:
                    r, w, e = select.select(
                        [self.socket], [], [], poll_interval)
                except select.error as ex:  # pragma: no cover
                    if ex[0] == EINTR:
                        continue
                    else:
                        raise
                if self.socket in r:
                    connection, client_address = self.socket.accept()
                    t = threading.Thread(
                        target=self.connection_thread,
                        args=(connection, client_address),
                        name="ConnectionThread (%s:%s -> %s:%s)" %
                             (client_address[0], client_address[1],
                              self.address.host, self.address.port)
                    )
                    t.setDaemon(1)
                    try:
                        t.start()
                    except threading.ThreadError:
                        self.handle_error(connection, Address(client_address))
                        connection.close()
        finally:
            self.__shutdown_request = False
            self.__is_shut_down.set()

    def shutdown(self):
        self.__shutdown_request = True
        self.__is_shut_down.wait()
        self.socket.close()
        self.handle_shutdown()

    def handle_error(self, connection, client_address, fp=sys.stderr):
        """
            Called when handle_client_connection raises an exception.
        """
        # If a thread has persisted after interpreter exit, the module might be
        # none.
        if traceback:
            exc = traceback.format_exc()
            print('-' * 40, file=fp)
            print(
                "Error in processing of request from %s:%s" % (
                    client_address.host, client_address.port
                ), file=fp)
            print(exc, file=fp)
            print('-' * 40, file=fp)

    def handle_client_connection(self, conn, client_address):  # pragma: no cover
        """
            Called after client connection.
        """
        raise NotImplementedError

    def handle_shutdown(self):
        """
            Called after server shutdown.
        """<|MERGE_RESOLUTION|>--- conflicted
+++ resolved
@@ -377,15 +377,9 @@
 
     def _create_ssl_context(self,
                             method=SSLv23_METHOD,
-<<<<<<< HEAD
                             options=SSL_DEFAULT_OPTIONS,
                             verify_options=SSL.VERIFY_NONE,
-                            ca_path=None,
-=======
-                            options=(OP_NO_SSLv2 | OP_NO_SSLv3),
-                            verify_options=VERIFY_NONE,
                             ca_path=certifi.where(),
->>>>>>> c9c93af4
                             ca_pemfile=None,
                             cipher_list=None,
                             alpn_protos=None,
