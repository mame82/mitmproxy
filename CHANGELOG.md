# Release History

## Unreleased: mitmproxy next

* Support proxy authentication for SOCKS v5 mode (@starplanet)
* fix some responses not being decoded properly if the encoding was uppercase #4735 (@Mattwmaster58)
* Trigger event hooks for flows with semantically invalid requests, for example invalid content-length headers (@mhils)
* Improve error message on TLS version mismatch (@mhils)
* Windows: Switch to Python's default asyncio event loop, which increases the number of sockets
  that can be processed simultaneously (@mhils)
<<<<<<< HEAD
* New content view to handle gRPC/protobuf. Allows to apply custom definitions to visualize different field decodings.
  Includes example addon with applying custom definitions for selected gRPC traffic (@mame82)
=======
* Add `client_replay_concurrency` option, which allows more than one client replay request to be in-flight at a time. (@rbdixon)
>>>>>>> aad92c9d

## 28 September 2021: mitmproxy 7.0.4

* Do not add a Content-Length header for chunked HTTP/1 messages (@matthewhughes934)

## 16 September 2021: mitmproxy 7.0.3

* [CVE-2021-39214](https://github.com/mitmproxy/mitmproxy/security/advisories/GHSA-22gh-3r9q-xf38):
  Fix request smuggling vulnerabilities reported by @chinchila (@mhils)
* Expose TLS 1.0 as possible minimum version on older pyOpenSSL releases (@mhils)
* Fix compatibility with Python 3.10 (@mhils)

## 4 August 2021: mitmproxy 7.0.2

* Fix a WebSocket crash introduced in 7.0.1 (@mhils)

## 3 August 2021: mitmproxy 7.0.1

* Performance: Re-use OpenSSL contexts to enable TLS session resumption (@mhils)
* Disable HTTP/2 CONNECT for Secure Web Proxies to fix compatibility with Firefox (@mhils)
* Use local IP address as certificate subject if no other info is available (@mhils)
* Make it possible to return multiple chunks for HTTP stream modification (@mhils)
* Don't send WebSocket CONTINUATION frames when the peer does not send any (@Pilphe)
* Fix HTTP stream modify example. (@mhils)
* Fix a crash caused by no-op assignments to `Server.address` (@SaladDais)
* Fix a crash when encountering invalid certificates (@mhils)
* Fix a crash when pressing the Home/End keys in some screens (@rbdixon)
* Fix a crash when reading corrupted flow dumps (@mhils)
* Fix multiple crashes on flow export (@mhils)
* Fix a bug where ASGI apps did not see the request body (@mhils)
* Minor documentation improvements (@mhils)

## 16 July 2021: mitmproxy 7.0

### New Proxy Core (@mhils, [blog post](https://www.mitmproxy.org/posts/releases/mitmproxy7/))

Mitmproxy has a completely new proxy core, fixing many longstanding issues:

* **Secure Web Proxy:** Mitmproxy now supports TLS-over-TLS to already encrypt the connection to the proxy.
* **Server-Side Greetings:** Mitmproxy now supports proxying raw TCP connections, including ones that start
  with a server-side greeting (e.g. SMTP).
* **HTTP/1 – HTTP/2 Interoperability:** mitmproxy can now accept an HTTP/2 connection from the client,
  and forward it to an HTTP/1 server.
* **HTTP/2 Redirects:** The request destination can now be changed on HTTP/2 flows.
* **Connection Strategy:** Users can now specify if they want mitmproxy to eagerly connect upstream
  or wait as long as possible. Eager connections are required to detect protocols with server-side
  greetings, lazy connections enable the replay of responses without connecting to an upstream server.
* **Timeout Handling:** Mitmproxy will now clean up idle connections and also abort requests if the client disconnects
  in the meantime.
* **Host Header-based Proxying:** If the request destination is unknown, mitmproxy now falls back to proxying
  based on the Host header. This means that requests can often be redirected to mitmproxy using
  DNS spoofing only.
* **Internals:** All protocol logic is now separated from I/O (["sans-io"](https://sans-io.readthedocs.io/)).
  This greatly improves testing capabilities, prevents a wide array of race conditions, and increases
  proper isolation between layers.

### Additional Changes

* mitmproxy's command line interface now supports Windows (@mhils)
* The `clientconnect`, `clientdisconnect`, `serverconnect`, `serverdisconnect`, and `log`
  events have been replaced with new events, see addon documentation for details (@mhils)
* Contentviews now implement `render_priority` instead of `should_render`, allowing more specialization (@mhils)
* Addition of block_list option to block requests with a set status code (@ericbeland)
* Make mitmweb columns configurable and customizable (@gorogoroumaru)
* Automatic JSON view mode when `+json` suffix in content type (@kam800)
* Use pyca/cryptography to generate certificates, not pyOpenSSL (@mhils)
* Remove the legacy protocol stack (@Kriechi)
* Remove all deprecated pathod and pathoc tools and modules (@Kriechi)
* In reverse proxy mode, mitmproxy now does not assume TLS if no scheme
  is given but a custom port is provided (@mhils)
* Remove the following options: `http2_priority`, `relax_http_form_validation`, `upstream_bind_address`,
  `spoof_source_address`, and `stream_websockets`. If you depended on one of them please let us know.
  mitmproxy never phones home, which means we don't know how prominently these options were used. (@mhils)
* Fix IDNA host 'Bad HTTP request line' error (@grahamrobbins)
* Pressing `?` now exits console help view (@abitrolly)
* `--modify-headers` now works correctly when modifying a header that is also part of the filter expression (@Prinzhorn)
* Fix SNI-related reproducibility issues when exporting to curl/httpie commands. (@dkasak)
* Add option `export_preserve_original_ip` to force exported command to connect to IP from original request.
  Only supports curl at the moment. (@dkasak)
* Major proxy protocol testing (@r00t-)
* Switch Docker image release to be based on Debian (@PeterDaveHello)
* Multiple Browsers: The `browser.start` command may be executed more than once to start additional
  browser sessions. (@rbdixon)
* Improve readability of SHA256 fingerprint. (@wrekone)
* Metadata and Replay Flow Filters: Flows may be filtered based on metadata and replay status. (@rbdixon)
* Flow control: don't read connection data faster than it can be forwarded. (@hazcod)
* Docker images for ARM64 architecture (@hazcod, @mhils)
* Fix parsing of certificate issuer/subject with escaped special characters (@Prinzhorn)
* Customize markers with emoji, and filters: The `flow.mark` command may be used to mark a flow with either the default
  "red ball" marker, a single character, or an emoji like `:grapes:`. Use the `~marker` filter to filter on marker
  characters. (@rbdixon)
* New `flow.comment` command to add a comment to the flow. Add `~comment <regex>` filter syntax to search flow comments.
  (@rbdixon)
* Fix multipart forms losing `boundary` values on edit. (@roytu)
* `Transfer-Encoding: chunked` HTTP message bodies are now retained if they are below the stream_large_bodies limit.
  (@mhils)
* `json()` method for HTTP Request and Response instances will return decoded JSON body. (@rbdixon)
* Support for HTTP/2 Push Promises has been dropped. (@mhils)
* Make it possible to set sequence options from the command line. (@Yopi)

## 15 December 2020: mitmproxy 6.0.2

* Fix reading of saved flows in mitmweb.

## 13 December 2020: mitmproxy 6.0.1

* Fix flow serialization in mitmweb.

## 13 December 2020: mitmproxy 6.0

* Mitmproxy now requires Python 3.8 or above.
* Deprecation of pathod and pathoc tools and modules. Future releases will not contain them! (@Kriechi)
* SSLKEYLOGFILE now supports TLS 1.3 secrets (@mhils)
* Fix query parameters in asgiapp addon (@jpstotz)
* Fix command history failing on file I/O errors (@Kriechi)
* Add example addon to suppress unwanted error messages sent by mitmproxy. (@anneborcherding)
* Updated imports and styles for web scanner helper addons. (@anneborcherding)
* Inform when underscore-formatted options are used in client arg. (@jrblixt)
* ASGIApp now ignores loaded HTTP flows from somewhere. (@linw1995)
* Binaries are now built with Python 3.9 (@mhils)
* Fixed the web UI showing blank page on clicking details tab when server address is missing (@samhita-sopho)
* Tests: Replace asynctest with stdlib mock (@felixonmars)
* MapLocal now keeps its configuration when other options are set. (@mhils)
* Host headers with non-standard ports are now properly updated in reverse proxy mode. (@mhils)
* Fix missing host header when replaying HTTP/2 flows (@Granitosaurus)

## 01 November 2020: mitmproxy 5.3

### Full Changelog

* Support for Python 3.9 (@mhils)
* Add MsgPack content viewer (@tasn)
* Use `@charset` to decode CSS files if available (@Prinzhorn)
* Fix links to anticache docs in mitmweb and use HTTPS for links to documentation (@rugk)
* Updated typing for WebsocketMessage.content (@Prinzhorn)
* Add option `console_strip_trailing_newlines`, and no longer strip trailing newlines by default (@capt8bit)
* Prevent transparent mode from connecting to itself in the basic cases (@Prinzhorn)
* Display HTTP trailers in mitmweb (@sanlengjingvv)
* Revamp onboarding app (@mhils)
* Add ASGI support for embedded apps (@mhils)
* Updated raw exports to not remove headers (@wchasekelley)
* Fix file unlinking before external viewer finishes loading (@wchasekelley)
* Add --cert-passphrase command line argument (@mirosyn)
* Add interactive tutorials to the documentation (@mplattner)
* Support `deflateRaw` for `Content-Encoding`'s (@kjoconnor)
* Fix broken requests without body on HTTP/2 (@Kriechi)
* Add support for sending (but not parsing) HTTP Trailers to the HTTP/1.1 protocol (@bburky)
* Add support to echo http trailers in dumper addon (@shiv6146)
* Fix OpenSSL requiring different CN for root and leaf certificates (@mhils)
* ... and various other fixes, documentation improvements, dependency version bumps, etc.

## 18 July 2020: mitmproxy 5.2

* Add Filter message to mitmdump (@sarthak212)
* Display TCP flows at flow list (@Jessonsotoventura, @nikitastupin, @mhils)
* Colorize JSON Contentview (@sarthak212)
* Fix console crash when entering regex escape character in half-open string (@sarthak212)
* Integrate contentviews to TCP flow details (@nikitastupin)
* Added add-ons that enhance the performance of web application scanners (@anneborcherding)
* Increase WebSocket message timestamp precision (@JustAnotherArchivist)
* Fix HTTP reason value on HTTP/2 reponses (@rbdixon)
* mitmweb: support wslview to open a web browser (@G-Rath)
* Fix dev version detection with parent git repo (@JustAnotherArchivist)
* Restructure examples and supported addons (@mhils)
* Certificate generation: mark SAN as critical if no CN is set (@mhils)
* Simplify Replacements with new ModifyBody addon (@mplattner)
* Rename SetHeaders addon to ModifyHeaders (@mplattner)
* mitmweb: "New -> File" menu option has been renamed to "Clear All" (@yogeshojha)
* Add new MapRemote addon to rewrite URLs of requests (@mplattner)
* Add support for HTTP Trailers to the HTTP/2 protocol (@sanlengjingvv and @Kriechi)
* Fix certificate runtime error during expire cleanup (@gorogoroumaru)
* Fixed the DNS Rebind Protection for secure support of IPv6 addresses (@tunnelpr0)
* WebSockets: match the HTTP-WebSocket flow for the ~websocket filter (@Kriechi)
* Fix deadlock caused by the "replay.client.stop" command (@gorogoroumaru)
* Add new MapLocal addon to serve local files instead of remote resources (@mplattner and @mhils)
* Add minimal TCP interception and modification (@nikitastupin)
* Add new CheckSSLPinning addon to check SSL-Pinning on client (@su-vikas)
* Add a JSON dump script: write data into a file or send to an endpoint as JSON (@emedvedev)
* Fix console output formatting (@sarthak212)
* Add example for proxy authentication using selenium (@anneborcherding and @weichweich)

## 13 April 2020: mitmproxy 5.1.1

* Fixed Docker images not starting due to missing shell

## 13 April 2020: mitmproxy 5.1

### Major Changes

* Initial Support for TLS 1.3

### Full Changelog

* Reduce leaf certificate validity to one year due to upcoming browser changes (@mhils)
* Rename mitmweb's `web_iface` option to `web_host` for consistency (@oxr463)
* Sending a SIGTERM now exits mitmproxy without prompt, SIGINT still asks (@ThinkChaos)
* Don't force host header on outgoing requests (@mhils)
* Additional documentation and examples for WebSockets (@Kriechi)
* Gracefully handle hyphens in domain names (@matosconsulting)
* Fix header replacement count (@naivekun)
* Emit serverconnect event only after a connection has been established (@Prinzhorn)
* Fix ValueError in table mode of server replay flow (@ylmrx)
* HTTP/2: send all stream reset types to other connection (@rohfle)
* HTTP/2: fix WINDOW_UPDATE swallowed on closed streams (@Kriechi)
* Fix wrong behavior of --allow-hosts options (@BlownSnail)
* Additional and updated documentation for examples, WebSockets, Getting Started (@Kriechi)

## 27 December 2019: mitmproxy 5.0.1

* Fixed precompiled Linux binaries to not crash in table mode
* Display webp images in mitmweb (@cixtor)

## 16 December 2019: mitmproxy 5.0

### Major Changes

* Added new Table UI (@Jessonsotoventura)
* Added EKU extension to certificates. This fixes support for macOS Catalina (@vin01)

### Security Fixes

* Fixed command injection vulnerabilities when exporting flows as curl/httpie commands (@cript0nauta)
* Do not echo unsanitized user input in HTTP error responses (@fimad)

### Full Changelog

* Moved to GitHub CI for Continuous Integration, dropping support for old Linux and macOS releases. (#3728)
* Vastly improved command parsing, in particular for setting flow filters (@typoon)
* Added a new flow export for raw responses (@mckeimic)
* URLs are now edited in an external editor (@Jessonsotoventura)
* mitmproxy now has a command history (@typoon)
* Added terminal like keyboard shortcuts for the command bar (ctrl+w, ctrl+a, ctrl+f, ...) (@typoon)
* Fixed issue with improper handling of non-ascii characters in URLs (@rjt-gupta)
* Filtering can now use unicode characters (@rjt-gupta)
* Fixed issue with user keybindings not being able to override default keybindings
* Improved installation instructions
* Added support for IPV6-only environments (@sethb157)
* Fixed bug with server replay (@rjt-gupta)
* Fixed issue with duplicate error responses (@ccssrryy)
* Users can now set a specific external editor using $MITMPROXY_EDITOR (@rjt-gupta)
* Config file can now be called `config.yml` or `config.yaml` (@ylmrx)
* Fixed crash on `view.focus.[next|prev]` (@ylmrx)
* Updated documentation to help using mitmproxy certificate on Android (@jannst)
* Added support to parse IPv6 entries from `pfctl` on MacOS. (@tomlabaude)
* Fixed instructions on how to build the documentation (@jannst)
* Added a new `--allow-hosts` option (@pierlon)
* Added support for zstd content-encoding (@tsaaristo)
* Fixed issue where the replay server would corrupt the Date header (@tonyb486)
* Improve speed for WebSocket interception (@MathieuBordere)
* Fixed issue with parsing JPEG files. (@lusceu)
* Improve example code style (@BoboTiG)
* Fixed issue converting void responses to HAR (@worldmind)
* Color coded http status codes in mitmweb (@arun-94)
* Added organization to generated certificates (@Abcdefghijklmnopqrstuvwxyzxyz)
* Errors are now displayed on sys.stderr (@JessicaFavin)
* Fixed issue with replay timestamps (@rjt-gupta)
* Fixed copying in mitmweb on macOS (@XZzYassin)

## 31 July 2018: mitmproxy 4.0.4

* Security: Protect mitmweb against DNS rebinding. (CVE-2018-14505, @atx)
* Reduce certificate lifetime to two years to be conformant with
  the current CA/Browser Forum Baseline Requirements. (@muffl0n)
  (https://cabforum.org/2017/03/17/ballot-193-825-day-certificate-lifetimes/)
* Update cryptography to version 2.3.

## 15 June 2018: mitmproxy 4.0.3

* Add support for IPv6 transparent mode on Windows (#3174)
* Add Docker images for ARMv7 - Raspberry Pi (#3190)
* Major overhaul of our release workflow - you probably won't notice it, but for us it's a big thing!
* Fix the Python version detection on Python 3.5, we now show a more intuitive error message (#3188)
* Fix application shutdown on Windows (#3172)
* Fix IPv6 scope suffixes in block addon (#3164)
* Fix options update when added (#3157)
* Fix "Edit Flow" button in mitmweb (#3136)

## 15 June 2018: mitmproxy 4.0.2

* Skipped!

## 17 May 2018: mitmproxy 4.0.1

### Bugfixes

* The previous release had a packaging issue, so we bumped it to v4.0.1 and re-released it.
* This contains no actual bugfixes or new features.

## 17 May 2018: mitmproxy 4.0

### Features

* mitmproxy now requires Python 3.6!
* Moved the core to asyncio - which gives us a very significant performance boost!
* Reduce memory consumption by using `SO_KEEPALIVE` (#3076)
* Export request as httpie command (#3031)
* Configure mitmproxy console keybindings with the keys.yaml file. See docs for more.

### Breaking Changes

* The --conf command-line flag is now --confdir, and specifies the mitmproxy configuration
    directory, instead of the options yaml file (which is at `config.yaml` under the configuration directory).
* `allow_remote` got replaced by `block_global` and `block_private` (#3100)
* No more custom events (#3093)
* The `cadir` option has been renamed to `confdir`
* We no longer magically capture print statements in addons and translate
    them to logs. Please use `ctx.log.info` explicitly.

### Bugfixes

* Correctly block connections from remote clients with IPv4-mapped IPv6 client addresses (#3099)
* Expand `~` in paths during the `cut` command (#3078)
* Remove socket listen backlog constraint
* Improve handling of user script exceptions (#3050, #2837)
* Ignore signal errors on windows
* Fix traceback for commands with un-terminated escape characters (#2810)
* Fix request replay when proxy is bound to local interface (#2647)
* Fix traceback when running scripts on a flow twice (#2838)
* Fix traceback when killing intercepted flow (#2879)
* And lots of typos, docs improvements, revamped examples, and general fixes!

## 05 April 2018: mitmproxy 3.0.4

* Fix an issue that caused mitmproxy to not retry HTTP requests on timeout.
* Various other fixes (@kira0204, @fenilgandhi, @tran-tien-dat, @smonami,
  @luzpaz, @fristonio, @kajojify, @Oliver-Fish, @hcbarry, @jplochocki, @MikeShi42,
  @ghillu, @emilstahl)

## 25 February 2018: mitmproxy 3.0.3

* Fix an issue that caused mitmproxy to lose keyboard control after spawning an external editor.

## 23 February 2018: mitmproxy 3.0.1

* Fix a quote-related issue affecting the mitmproxy console command prompt.

## 22 February 2018: mitmproxy 3.0

### Major Changes

* Commands: A consistent, typed mechanism that allows addons to expose actions
  to users.
* Options: A typed settings store for use by mitmproxy and addons.
* Shift most of mitmproxy's own functionality into addons.
* Major improvements to mitmproxy console, including an almost complete
  rewrite of the user interface, integration of commands, key bindings, and
  multi-pane layouts.
* Major Improvements to mitmproxy’s web interface, mitmweb. (Matthew Shao,
  Google Summer of Code 2017)
* Major Improvements to mitmproxy’s content views and protocol layers (Ujjwal
  Verma, Google Summer of Code 2017)
* Faster JavaScript and CSS beautifiers. (Ujjwal Verma)

### Minor Changes

* Vastly improved JavaScript test coverage (Matthew Shao)
* Options editor for mitmweb (Matthew Shao)
* Static web-based flow viewer (Matthew Shao)
* Request streaming for HTTP/1.x and HTTP/2 (Ujjwal Verma)
* Implement more robust content views using Kaitai Struct (Ujjwal Verma)
* Protobuf decoding now works without protoc being installed on the host
  system (Ujjwal Verma)
* PNG, GIF, and JPEG can now be parsed without Pillow, which simplifies
  mitmproxy installation and moves parsing from unsafe C to pure Python (Ujjwal Verma)
* Add parser for ICO files (Ujjwal Verma)
* Migrate WebSockets implementation to wsproto. This reduces code size and
  adds WebSocket compression support. (Ujjwal Verma)
* Add “split view” to split mitmproxy’s UI into two separate panes.
* Add key binding viewer and editor
* Add a command to spawn a preconfigured Chrome browser instance from
  mitmproxy
* Fully support mitmproxy under the Windows Subsystem for Linux (WSL), work
  around display errors
* Add XSS scanner addon (@ddworken)
* Add ability to toggle interception (@mattweidner)
* Numerous documentation improvements (@pauloromeira, @rst0git, @rgerganov,
  @fulldecent, @zhigang1992, @F1ashhimself, @vinaydargar, @jonathanrfisher1,
  @BasThomas, @LuD1161, @ayamamori, @TomTasche)
* Add filters for websocket flows (@s4chin)
* Make it possible to create a response to CONNECT requests in http_connect
  (@mengbiping)
* Redirect stdout in scripts to ctx.log.warn (@nikofil)
* Fix a crash when clearing the event log (@krsoninikhil)
* Store the generated certificate for each flow (@dlenski)
* Add --keep-host-header to retain the host header in reverse proxy mode
  (@krsoninikhil)
* Fix setting palette options (@JordanLoehr)
* Fix a crash with brotli encoding (@whackashoe)
* Provide certificate installation instructions on mitm.it (@ritiek)
* Fix a bug where we did not properly fall back to IPv4 when IPv6 is unavailable (@titeuf87)
* Fix transparent mode on IPv6-enabled macOS systems (@Ga-ryo)
* Fix handling of HTTP messages with multiple Content-Length headers (@surajt97)
* Fix IPv6 authority form parsing in CONNECT requests (@r1b)
* Fix event log display in mitmweb (@syahn)
* Remove private key from PKCS12 file in ~/.mitmproxy (@ograff).
* Add LDAP as a proxy authentication backend (@charlesdhdt)
* Use mypy to check the whole codebase (@iharsh234)
* Fix a crash when duplicating flows (@iharsh234)
* Fix testsuite when the path contains a “.” (@felixonmars)
* Store proxy authentication with flows (@lymanZerga11)
* Match ~d and ~u filters against pretty_host (@dequis)
* Update WBXML content view (@davidpshaw)
* Handle HEAD requests for mitm.it to support Chrome in transparent mode on
  iOS (@tomlabaude)
* Update dns spoofing example to use --keep-host-header (@krsoninikhil)
* Call error handler on HTTPException (@tarnacious)
* Make it possible to remove TLS from upstream HTTP connections
* Update to pyOpenSSL 17.5, cryptography 2.1.4, and OpenSSL 1.1.0g
* Make it possible to retroactively increase log verbosity.
* Make logging from addons thread-safe
* Tolerate imports in user scripts that match hook names
  (`from mitmproxy import log`)
* Update mitmweb to React 16, which brings performance improvements
* Fix a bug where reverting duplicated flows crashes mitmproxy
* Fix a bug where successive requests are sent to the wrong host after a
  request has been redirected.
* Fix a bug that binds outgoing connections to the wrong interface
* Fix a bug where custom certificates are ignored in reverse proxy mode
* Fix import of flows that have been created with mitmproxy 0.17
* Fix formatting of (IPv6) IP addresses in a number of places
* Fix replay for HTTP/2 flows
* Decouple mitmproxy version and flow file format version
* Fix a bug where “mitmdump -nr” does not exit automatically
* Fix a crash when exporting flows to curl
* Fix formatting of sticky cookies
* Improve script reloading reliability by polling the filesystem instead of using watchdog
* Fix a crash when refreshing Set-Cookie headers
* Add connection indicator to mitmweb to alert users when the proxy server stops running
* Add support for certificates with cyrillic domains
* Simplify output of mitmproxy --version
* Add Request.make to simplify request creation in scripts
* Pathoc: Include a host header on CONNECT requests
* Remove HTML outline contentview (#2572)
* Remove Python and Locust export (#2465)
* Remove emojis from tox.ini because flake8 cannot parse that. :(

## 28 April 2017: mitmproxy 2.0.2

* Fix mitmweb's Content-Security-Policy to work with Chrome 58+
* HTTP/2: actually use header normalization from hyper-h2

## 15 March 2017: mitmproxy 2.0.1

* bump cryptography dependency
* bump pyparsing dependency
* HTTP/2: use header normalization from hyper-h2

## 21 February 2017: mitmproxy 2.0

* HTTP/2 is now enabled by default.
* Image ContentView: Parse images with Kaitai Struct (kaitai.io) instead of Pillow.
  This simplifies installation, reduces binary size, and allows parsing in pure Python.
* Web: Add missing flow filters.
* Add transparent proxy support for OpenBSD.
* Check the mitmproxy CA for expiration and warn the user to regenerate it if necessary.
* Testing: Tremendous improvements, enforced 100% coverage for large parts of the
  codebase, increased overall coverage.
* Enforce individual coverage: one source file -> one test file with 100% coverage.
* A myriad of other small improvements throughout the project.
* Numerous bugfixes.

## 26 December 2016: mitmproxy 1.0

* All mitmproxy tools are now Python 3 only! We plan to support Python 3.5 and higher.
* Web-Based User Interface: Mitmproxy now officially has a web-based user interface
  called mitmweb. We consider it stable for all features currently exposed
  in the UI, but it still misses a lot of mitmproxy’s options.
* Windows Compatibility: With mitmweb, mitmproxy is now usable on Windows.
  We are also introducing an installer (kindly sponsored by BitRock) that
  simplifies setup.
* Configuration: The config file format is now a single YAML file. In most cases,
  converting to the new format should be trivial - please see the docs for
  more information.
* Console: Significant UI improvements - including sorting of flows by
  size, type and url, status bar improvements, much faster indentation for
  HTTP views, and more.
* HTTP/2: Significant improvements, but is temporarily disabled by default
  due to wide-spread protocol implementation errors on some large website
* WebSocket: The protocol implementation is now mature, and is enabled by
  default. Complete UI support is coming in the next release. Hooks for
  message interception and manipulation are available.
* A myriad of other small improvements throughout the project.

## 16 October 2016: mitmproxy 0.18

* Python 3 Compatibility for mitmproxy and pathod (Shadab Zafar, GSoC 2016)
* Major improvements to mitmweb (Clemens Brunner & Jason Hao, GSoC 2016)
* Internal Core Refactor: Separation of most features into isolated Addons
* Initial Support for WebSockets
* Improved HTTP/2 Support
* Reverse Proxy Mode now automatically adjusts host headers and TLS Server Name Indication
* Improved HAR export
* Improved export functionality for curl, python code, raw http etc.
* Flow URLs are now truncated in the console for better visibility
* New filters for TCP, HTTP and marked flows.
* Mitmproxy now handles comma-separated Cookie headers
* Merge mitmproxy and pathod documentation
* Mitmdump now sanitizes its console output to not include control characters
* Improved message body handling for HTTP messages:
  `.raw_content` provides the message body as seen on the wire
  `.content` provides the decompressed body (e.g. un-gzipped)
  `.text` provides the body decompressed and decoded body
* New HTTP Message getters/setters for cookies and form contents.
* Add ability to view only marked flows in mitmproxy
* Improved Script Reloader (Always use polling, watch for whole directory)
* Use tox for testing
* Unicode support for tnetstrings
* Add dumpfile converters for mitmproxy versions 0.11 and 0.12
* Numerous bugfixes

## 9 April 2016: mitmproxy 0.17

* Simplify repository and release structure. mitmproxy now comes as a single package, including netlib and pathod.
* Rename the Python package from libmproxy to mitmproxy.
* New option to add server certs to client chain (CVE-2016-2402, John Kozyrakis)
* Enable HTTP/2 by default (Thomas Kriechbaumer)
* Improved HAR extractor (Shadab Zafar)
* Add icon for OSX and Windows binaries
* Add content view for query parameters (Will Coster)
* Initial work on Python 3 compatibility
* locust.io export (Zohar Lorberbaum)
* Fix XSS vulnerability in HTTP errors (Will Coster)
* Numerous bugfixes and minor improvements

## 15 February 2016: mitmproxy 0.16

* Completely revised HTTP2 implementation based on hyper-h2 (Thomas Kriechbaumer)
* Export flows as cURL command, Python code or raw HTTP (Shadab Zafar)
* Fixed compatibility with the Android Emulator (Will Coster)
* Script Reloader: Inline scripts are reloaded automatically if modified (Matthew Shao)
* Inline script hooks for TCP mode (Michael J. Bazzinotti)
* Add default ciphers to support iOS9 App Transport Security (Jorge Villacorta)
* Basic Authentication for mitmweb (Guillem Anguera)
* Exempt connections from interception based on TLS Server Name Indication (David Weinstein)
* Provide Python Wheels for faster installation
* Numerous bugfixes and minor improvements

## 4 December 2015: mitmproxy 0.15

* Support for loading and converting older dumpfile formats (0.13 and up)
* Content views for inline script (@chrisczub)
* Better handling of empty header values (Benjamin Lee/@bltb)
* Fix a gnarly memory leak in mitmdump
* A number of bugfixes and small improvements

## 6 November 2015: mitmproxy 0.14

* Statistics: 399 commits, 13 contributors, 79 closed issues, 37 closed
  PRs, 103 days
* Docs: Greatly updated docs now hosted on ReadTheDocs!
  http://docs.mitmproxy.org
* Docs: Fixed Typos, updated URLs etc. (Nick Badger, Ben Lerner, Choongwoo
  Han, onlywade, Jurriaan Bremer)
* mitmdump: Colorized TTY output
* mitmdump: Use mitmproxy's content views for human-readable output (Chris
  Czub)
* mitmproxy and mitmdump: Support for displaying UTF8 contents
* mitmproxy: add command line switch to disable mouse interaction (Timothy
  Elliott)
* mitmproxy: bug fixes (Choongwoo Han, sethp-jive, FreeArtMan)
* mitmweb: bug fixes (Colin Bendell)
* libmproxy: Add ability to fall back to TCP passthrough for non-HTTP
  connections.
* libmproxy: Avoid double-connect in case of TLS Server Name Indication.
  This yields a massive speedup for TLS handshakes.
* libmproxy: Prevent unnecessary upstream connections (macmantrl)
* Inline Scripts: New API for HTTP Headers:
  http://docs.mitmproxy.org/en/latest/dev/models.html#netlib.http.Headers
* Inline Scripts: Properly handle exceptions in `done` hook
* Inline Scripts: Allow relative imports, provide `__file__`
* Examples: Add probabilistic TLS passthrough as an inline script
* netlib: Refactored HTTP protocol handling code
* netlib: ALPN support
* netlib: fixed a bug in the optional certificate verification.
* netlib: Initial Python 3.5 support (this is the first prerequisite for
  3.x support in mitmproxy)

## 24 July 2015: mitmproxy 0.13

* Upstream certificate validation. See the --verify-upstream-cert,
  --upstream-trusted-confdir and --upstream-trusted-ca parameters. Thanks to
  Kyle Morton (github.com/kyle-m) for his work on this.
* Add HTTP transparent proxy mode. This uses the host headers from HTTP
  traffic (rather than SNI and IP address information from the OS) to
  implement perform transparent proxying. Thanks to github.com/ijiro123 for
  this feature.
* Add ~src and ~dst REGEX filters, allowing matching on source and
  destination addresses in the form of <IP>:<Port>
* mitmproxy console: change g/G keyboard shortcuts to match less. Thanks to
  Jose Luis Honorato (github.com/jlhonora).
* mitmproxy console: Flow marking and unmarking. Marked flows are not
  deleted when the flow list is cleared. Thanks to Jake Drahos
  (github.com/drahosj).
* mitmproxy console: add marking of flows
* Remove the certforward feature. It was added to allow exploitation of
  #gotofail, which is no longer a common vulnerability. Permitting this
  hugely increased the complexity of packaging and distributing mitmproxy.

## 3 June 2015: mitmproxy 0.12.1

* mitmproxy console: mouse interaction - scroll in the flow list, click on
  flow to view, click to switch between tabs.
* Update our crypto defaults: SHA256, 2048 bit RSA, 4096 bit DH parameters.
* BUGFIX: crash under some circumstances when copying to clipboard.
* BUGFIX: occasional crash when deleting flows.

## 18 May 2015: mitmproxy 0.12

* mitmproxy console: Significant revamp of the UI. The major changes are
  listed below, and in addition almost every aspect of the UI has
  been tweaked, and performance has improved significantly.
* mitmproxy console: A new options screen has been created ("o" shortcut),
  and many options that were previously manipulated directly via a
  keybinding have been moved there.
* mitmproxy console: Big improvement in palettes. This includes improvements
  to all colour schemes. Palettes now set the terminal background colour by
  default, and a new --palette-transparent option has been added to disable
  this.
* mitmproxy console: g/G shortcuts throughout mitmproxy console to jump
  to the beginning/end of the current view.
* mitmproxy console: switch  palettes on the fly from the options screen.
* mitmproxy console: A cookie editor has been added for mitmproxy console
  at long last.
* mitmproxy console: Various components of requests and responses can be
  copied to the clipboard from mitmproxy - thanks to @marceloglezer.
* Support for creating new requests from scratch in mitmproxy console (@marceloglezer).
* SSLKEYLOGFILE environment variable to specify a logging location for TLS
  master keys. This can be used with tools like Wireshark to allow TLS
  decoding.
* Server facing SSL cipher suite specification (thanks to Jim Shaver).
* Official support for transparent proxying on FreeBSD - thanks to Mike C
  (http://github.com/mike-pt).
* Many other small bugfixes and improvemenets throughout the project.

## 29 Dec 2014: mitmproxy 0.11.2

* Configuration files - mitmproxy.conf, mitmdump.conf, common.conf in the
  .mitmproxy directory.
* Better handling of servers that reject connections that are not SNI.
* Many other small bugfixes and improvements.

## 15 November 2014: mitmproxy 0.11.1

* Bug fixes: connection leaks some crashes

## 7 November 2014: mitmproxy 0.11

* Performance improvements for mitmproxy console
* SOCKS5 proxy mode allows mitmproxy to act as a SOCKS5 proxy server
* Data streaming for response bodies exceeding a threshold
  (bradpeabody@gmail.com)
* Ignore hosts or IP addresses, forwarding both HTTP and HTTPS traffic
  untouched
* Finer-grained control of traffic replay, including options to ignore
  contents or parameters when matching flows (marcelo.glezer@gmail.com)
* Pass arguments to inline scripts
* Configurable size limit on HTTP request and response bodies
* Per-domain specification of interception certificates and keys (see
  --cert option)
* Certificate forwarding, relaying upstream SSL certificates verbatim (see
  --cert-forward)
* Search and highlighting for HTTP request and response bodies in
  mitmproxy console (pedro@worcel.com)
* Transparent proxy support on Windows
* Improved error messages and logging
* Support for FreeBSD in transparent mode, using pf (zbrdge@gmail.com)
* Content view mode for WBXML (davidshaw835@air-watch.com)
* Better documentation, with a new section on proxy modes
* Generic TCP proxy mode
* Countless bugfixes and other small improvements
* pathod: Hugely improved SSL support, including dynamic generation of certificates
  using the mitproxy cacert

## 7 November 2014: pathod 0.11

* Hugely improved SSL support, including dynamic generation of certificates
  using the mitproxy cacert
* pathoc -S dumps information on the remote SSL certificate chain
* Big improvements to fuzzing, including random spec selection and memoization to avoid repeating randomly generated patterns
* Reflected patterns, allowing you to embed a pathod server response specification in a pathoc request, resolving both on client side. This makes fuzzing proxies and other intermediate systems much better.

## 28 January 2014: mitmproxy 0.10

* Support for multiple scripts and multiple script arguments
* Easy certificate install through the in-proxy web app, which is now
  enabled by default
* Forward proxy mode, that forwards proxy requests to an upstream HTTP server
* Reverse proxy now works with SSL
* Search within a request/response using the "/" and "n" shortcut keys
* A view that beatifies CSS files if cssutils is available
* Bug fix, documentation improvements, and more.

## 25 August 2013: mitmproxy 0.9.2

* Improvements to the mitmproxywrapper.py helper script for OSX.
* Don't take minor version into account when checking for serialized file
  compatibility.
* Fix a bug causing resource exhaustion under some circumstances for SSL
  connections.
* Revamp the way we store interception certificates. We used to store these
  on disk, they're now in-memory. This fixes a race condition related to
  cert handling, and improves compatibility with Windows, where the rules
  governing permitted file names are weird, resulting in errors for some
  valid IDNA-encoded names.
* Display transfer rates for responses in the flow list.
* Many other small bugfixes and improvements.

## 25 August 2013: pathod 0.9.2

* Adapt to interface changes in netlib

## 16 June 2013: mitmproxy 0.9.1

* Use "correct" case for Content-Type headers added by mitmproxy.
* Make UTF environment detection more robust.
* Improved MIME-type detection for viewers.
* Always read files in binary mode (Windows compatibility fix).
* Some developer documentation.

## 15 May 2013: mitmproxy 0.9

* Upstream certs mode is now the default.
* Add a WSGI container that lets you host in-proxy web applications.
* Full transparent proxy support for Linux and OSX.
* Introduce netlib, a common codebase for mitmproxy and pathod
  (http://github.com/cortesi/netlib).
* Full support for SNI.
* Color palettes for mitmproxy, tailored for light and dark terminal
  backgrounds.
* Stream flows to file as responses arrive with the "W" shortcut in
  mitmproxy.
* Extend the filter language, including ~d domain match operator, ~a to
  match asset flows (js, images, css).
* Follow mode in mitmproxy ("F" shortcut) to "tail" flows as they arrive.
* --dummy-certs option to specify and preserve the dummy certificate
  directory.
* Server replay from the current captured buffer.
* Huge improvements in content views. We now have viewers for AMF, HTML,
  JSON, Javascript, images, XML, URL-encoded forms, as well as hexadecimal
  and raw views.
* Add Set Headers, analogous to replacement hooks. Defines headers that are set
  on flows, based on a matching pattern.
* A graphical editor for path components in mitmproxy.
* A small set of standard user-agent strings, which can be used easily in
  the header editor.
* Proxy authentication to limit access to mitmproxy
* pathod: Proxy mode. You can now configure clients to use pathod as an
  HTTP/S proxy.
* pathoc: Proxy support, including using CONNECT to tunnel directly to
  targets.
* pathoc: client certificate support.
* pathod: API improvements, bugfixes.

## 15 May 2013: pathod 0.9 (version synced with mitmproxy)

* Pathod proxy mode. You can now configure clients to use pathod as an
  HTTP/S proxy.
* Pathoc proxy support, including using CONNECT to tunnel directly to
  targets.
* Pathoc client certificate support.
* API improvements, bugfixes.

## 16 November 2012: pathod 0.3

A release focusing on shoring up our fuzzing capabilities, especially with
pathoc.

* pathoc -q and -r options, output full request and response text.
* pathod -q and -r options, add full request and response text to pathod's
  log buffer.
* pathoc and pathod -x option, makes -q and -r options log in hex dump
  format.
* pathoc -C option, specify response codes to ignore.
* pathoc -T option, instructs pathoc to ignore timeouts.
* pathoc -o option, a one-shot mode that exits after the first non-ignored
  response.
* pathoc and pathod -e option, which explains the resulting message by
  expanding random and generated portions, and logging a reproducible
  specification.
* Streamline the specification language. HTTP response message is now
  specified using the "r" mnemonic.
* Add a "u" mnemonic for specifying User-Agent strings. Add a set of
  standard user-agent strings accessible through shortcuts.
* Major internal refactoring and cleanup.
* Many bugfixes.

## 22 August 2012: pathod 0.2

* Add pathoc, a pathological HTTP client.
* Add libpathod.test, a truss for using pathod in unit tests.
* Add an injection operator to the specification language.
* Allow Python escape sequences in value literals.
* Allow execution of requests and responses from file, using the new + operator.
* Add daemonization to Pathod, and make it more robust for public-facing use.
* Let pathod pick an arbitrary open port if -p 0 is specified.
* Move from Tornado to netlib, the network library written for mitmproxy.
* Move the web application to Flask.
* Massively expand the documentation.

## 5 April 2012: mitmproxy 0.8

* Detailed tutorial for Android interception. Some features that land in
  this release have finally made reliable Android interception possible.
* Upstream-cert mode, which uses information from the upstream server to
  generate interception certificates.
* Replacement patterns that let you easily do global replacements in flows
  matching filter patterns. Can be specified on the command-line, or edited
  interactively.
* Much more sophisticated and usable pretty printing of request bodies.
  Support for auto-indentation of Javascript, inspection of image EXIF
  data, and more.
* Details view for flows, showing connection and SSL cert information (X
  keyboard shortcut).
* Server certificates are now stored and serialized in saved traffic for
  later analysis. This means that the 0.8 serialization format is NOT
  compatible with 0.7.
* Many other improvements, including bugfixes, and expanded scripting API,
  and more sophisticated certificate handling.

## 20 February 2012: mitmproxy 0.7

* New built-in key/value editor. This lets you interactively edit URL query
  strings, headers and URL-encoded form data.
* Extend script API to allow duplication and replay of flows.
* API for easy manipulation of URL-encoded forms and query strings.
* Add "D" shortcut in mitmproxy to duplicate a flow.
* Reverse proxy mode. In this mode mitmproxy acts as an HTTP server,
  forwarding all traffic to a specified upstream server.
* UI improvements - use unicode characters to make GUI more compact,
  improve spacing and layout throughout.
* Add support for filtering by HTTP method.
* Add the ability to specify an HTTP body size limit.
* Move to typed netstrings for serialization format - this makes 0.7
  backwards-incompatible with serialized data from 0.6!

* Significant improvements in speed and responsiveness of UI.
* Many minor bugfixes and improvements.

## 7 August 2011: mitmproxy 0.6

* New scripting API that allows much more flexible and fine-grained
  rewriting of traffic. See the docs for more info.
* Support for gzip and deflate content encodings. A new "z"
  keybinding in mitmproxy to let us quickly encode and decode content, plus
  automatic decoding for the "pretty" view mode.
* An event log, viewable with the "v" shortcut in mitmproxy, and the
  "-e" command-line flag in mitmdump.
* Huge performance improvements: mitmproxy interface, loading
  large numbers of flows from file.
* A new "replace" convenience method for all flow objects, that does a
  universal regex-based string replacement.
* Header management has been rewritten to maintain both case and order.
* Improved stability for SSL interception.
* Default expiry time on generated SSL certs has been dropped to avoid an
  OpenSSL overflow bug that caused certificates to expire in the distant
  past on some systems.
* A "pretty" view mode for JSON and form submission data.
* Expanded documentation and examples.
* Countless other small improvements and bugfixes.

## 27 June 2011: mitmproxy 0.5

* An -n option to start the tools without binding to a proxy port.
* Allow scripts, hooks, sticky cookies etc. to run on flows loaded from
  save files.
* Regularize command-line options for mitmproxy and mitmdump.
* Add an "SSL exception" to mitmproxy's license to remove possible
  distribution issues.
* Add a --cert-wait-time option to make mitmproxy pause after a new SSL
  certificate is generated. This can pave over small discrepancies in
  system time between the client and server.
* Handle viewing big request and response bodies more elegantly. Only
  render the first 100k of large documents, and try to avoid running the
  XML indenter on non-XML data.
* BUGFIX: Make the "revert" keyboard shortcut in mitmproxy work after a
  flow has been replayed.
* BUGFIX: Repair a problem that sometimes caused SSL connections to consume
  100% of CPU.

## 30 March 2011: mitmproxy 0.4

* Full serialization of HTTP conversations
* Client and server replay
* On-the-fly generation of dummy SSL certificates
* mitmdump has "grown up" into a powerful tcpdump-like tool for HTTP/S
* Dozens of improvements to the mitmproxy console interface
* Python scripting hooks for programmatic modification of traffic

## 01 March 2010: mitmproxy 0.2

* Big speed and responsiveness improvements, thanks to Thomas Roth
* Support urwid 0.9.9
* Terminal beeping based on filter expressions
* Filter expressions for terminal beeps, limits, interceptions and sticky
  cookies can now be passed on the command line.
* Save requests and responses to file
* Split off non-interactive dump functionality into a new tool called
  mitmdump
* "A" will now accept all intercepted connections
* Lots of bugfixes<|MERGE_RESOLUTION|>--- conflicted
+++ resolved
@@ -8,12 +8,9 @@
 * Improve error message on TLS version mismatch (@mhils)
 * Windows: Switch to Python's default asyncio event loop, which increases the number of sockets
   that can be processed simultaneously (@mhils)
-<<<<<<< HEAD
+* Add `client_replay_concurrency` option, which allows more than one client replay request to be in-flight at a time. (@rbdixon)
 * New content view to handle gRPC/protobuf. Allows to apply custom definitions to visualize different field decodings.
   Includes example addon with applying custom definitions for selected gRPC traffic (@mame82)
-=======
-* Add `client_replay_concurrency` option, which allows more than one client replay request to be in-flight at a time. (@rbdixon)
->>>>>>> aad92c9d
 
 ## 28 September 2021: mitmproxy 7.0.4
 
